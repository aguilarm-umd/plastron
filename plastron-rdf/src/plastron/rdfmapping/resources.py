--- conflicted
+++ resolved
@@ -1,10 +1,6 @@
 from collections import defaultdict
 from copy import deepcopy, copy
-<<<<<<< HEAD
 from typing import List, Optional, Union, Any, Type, TypeVar, Set, Dict, Callable
-=======
-from typing import Dict, List, Optional, Union, Any, Type, TypeVar
->>>>>>> 1f66a979
 from uuid import uuid4
 
 from rdflib import Graph, URIRef
